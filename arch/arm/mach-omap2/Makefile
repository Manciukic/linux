--- conflicted
+++ resolved
@@ -11,15 +11,9 @@
 					  omap_hwmod_common_data.o
 clock-common				= clock.o clock_common_data.o \
 					  clkt_dpll.o clkt_clksel.o
-<<<<<<< HEAD
-secure-common                          = omap-smc.o omap-secure.o
-
-obj-$(CONFIG_ARCH_OMAP2) += $(omap-2-3-common) $(hwmod-common) $(secure-common)
-=======
 secure-common				= omap-smc.o omap-secure.o
 
 obj-$(CONFIG_ARCH_OMAP2) += $(omap-2-3-common) $(hwmod-common)
->>>>>>> e2920638
 obj-$(CONFIG_ARCH_OMAP3) += $(omap-2-3-common) $(hwmod-common) $(secure-common)
 obj-$(CONFIG_ARCH_OMAP4) += prm44xx.o $(hwmod-common) $(secure-common)
 
