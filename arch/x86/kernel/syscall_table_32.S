--- conflicted
+++ resolved
@@ -340,9 +340,6 @@
 	.long sys_fanotify_init
 	.long sys_fanotify_mark
 	.long sys_prlimit64		/* 340 */
-<<<<<<< HEAD
 	.long sys_name_to_handle_at
 	.long sys_open_by_handle_at
-=======
-	.long sys_clock_adjtime
->>>>>>> 6e6823d1
+	.long sys_clock_adjtime