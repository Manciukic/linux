--- conflicted
+++ resolved
@@ -1158,11 +1158,7 @@
 	switch (pmu->inf->type) {
 	case PMU_TYPE_L3C:
 		if (!(xgene_pmu->l3c_active_mask & pmu->inf->enable_mask))
-<<<<<<< HEAD
-			goto dev_err;
-=======
 			return -ENODEV;
->>>>>>> bb176f67
 		if (xgene_pmu->version == PCP_PMU_V3)
 			pmu->attr_groups = l3c_pmu_v3_attr_groups;
 		else
@@ -1180,11 +1176,7 @@
 		break;
 	case PMU_TYPE_MCB:
 		if (!(xgene_pmu->mcb_active_mask & pmu->inf->enable_mask))
-<<<<<<< HEAD
-			goto dev_err;
-=======
 			return -ENODEV;
->>>>>>> bb176f67
 		if (xgene_pmu->version == PCP_PMU_V3)
 			pmu->attr_groups = mcb_pmu_v3_attr_groups;
 		else
@@ -1192,11 +1184,7 @@
 		break;
 	case PMU_TYPE_MC:
 		if (!(xgene_pmu->mc_active_mask & pmu->inf->enable_mask))
-<<<<<<< HEAD
-			goto dev_err;
-=======
 			return -ENODEV;
->>>>>>> bb176f67
 		if (xgene_pmu->version == PCP_PMU_V3)
 			pmu->attr_groups = mc_pmu_v3_attr_groups;
 		else
@@ -1581,36 +1569,6 @@
 	return match_id;
 }
 
-static const struct acpi_device_id xgene_pmu_acpi_type_match[] = {
-	{"APMC0D5D", PMU_TYPE_L3C},
-	{"APMC0D5E", PMU_TYPE_IOB},
-	{"APMC0D5F", PMU_TYPE_MCB},
-	{"APMC0D60", PMU_TYPE_MC},
-	{"APMC0D84", PMU_TYPE_L3C},
-	{"APMC0D85", PMU_TYPE_IOB},
-	{"APMC0D86", PMU_TYPE_IOB_SLOW},
-	{"APMC0D87", PMU_TYPE_MCB},
-	{"APMC0D88", PMU_TYPE_MC},
-	{},
-};
-
-static const struct acpi_device_id *xgene_pmu_acpi_match_type(
-					const struct acpi_device_id *ids,
-					struct acpi_device *adev)
-{
-	const struct acpi_device_id *match_id = NULL;
-	const struct acpi_device_id *id;
-
-	for (id = ids; id->id[0] || id->cls; id++) {
-		if (!acpi_match_device_ids(adev, id))
-			match_id = id;
-		else if (match_id)
-			break;
-	}
-
-	return match_id;
-}
-
 static acpi_status acpi_pmu_dev_add(acpi_handle handle, u32 level,
 				    void *data, void **return_value)
 {
