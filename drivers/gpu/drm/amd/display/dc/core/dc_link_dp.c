--- conflicted
+++ resolved
@@ -4011,12 +4011,9 @@
 		}
 	}
 
-<<<<<<< HEAD
-=======
 	if (pipe_ctx == NULL)
 		return false;
 
->>>>>>> c93199e9
 	/* Reset CRTC Test Pattern if it is currently running and request is VideoMode */
 	if (link->test_pattern_enabled && test_pattern ==
 			DP_TEST_PATTERN_VIDEO_MODE) {
