--- conflicted
+++ resolved
@@ -434,15 +434,9 @@
 #define GEN11_VECS_SFC_USAGE(engine)		_MMIO((engine)->mmio_base + 0x2014)
 #define   GEN11_VECS_SFC_USAGE_BIT		(1 << 0)
 
-<<<<<<< HEAD
-#define RING_PP_DIR_BASE(engine)	_MMIO((engine)->mmio_base + 0x228)
-#define RING_PP_DIR_BASE_READ(engine)	_MMIO((engine)->mmio_base + 0x518)
-#define RING_PP_DIR_DCLV(engine)	_MMIO((engine)->mmio_base + 0x220)
-=======
 #define RING_PP_DIR_BASE(base)		_MMIO((base) + 0x228)
 #define RING_PP_DIR_BASE_READ(base)	_MMIO((base) + 0x518)
 #define RING_PP_DIR_DCLV(base)		_MMIO((base) + 0x220)
->>>>>>> 0ecfebd2
 #define   PP_DIR_DCLV_2G		0xffffffff
 
 #define GEN8_RING_PDP_UDW(base, n)	_MMIO((base) + 0x270 + (n) * 8 + 4)
@@ -1957,21 +1951,13 @@
 #define _CNL_PORT_TX_DW4_LN1_AE		0x1624D0
 #define CNL_PORT_TX_DW4_GRP(port)	_MMIO(_CNL_PORT_TX_DW_GRP(4, (port)))
 #define CNL_PORT_TX_DW4_LN0(port)	_MMIO(_CNL_PORT_TX_DW_LN0(4, (port)))
-<<<<<<< HEAD
-#define CNL_PORT_TX_DW4_LN(port, ln)   _MMIO(_CNL_PORT_TX_DW_LN0(4, (port)) + \
-=======
 #define CNL_PORT_TX_DW4_LN(ln, port)   _MMIO(_CNL_PORT_TX_DW_LN0(4, (port)) + \
->>>>>>> 0ecfebd2
 					   ((ln) * (_CNL_PORT_TX_DW4_LN1_AE - \
 						    _CNL_PORT_TX_DW4_LN0_AE)))
 #define ICL_PORT_TX_DW4_AUX(port)	_MMIO(_ICL_PORT_TX_DW_AUX(4, port))
 #define ICL_PORT_TX_DW4_GRP(port)	_MMIO(_ICL_PORT_TX_DW_GRP(4, port))
 #define ICL_PORT_TX_DW4_LN0(port)	_MMIO(_ICL_PORT_TX_DW_LN(4, 0, port))
-<<<<<<< HEAD
-#define ICL_PORT_TX_DW4_LN(port, ln)	_MMIO(_ICL_PORT_TX_DW_LN(4, ln, port))
-=======
 #define ICL_PORT_TX_DW4_LN(ln, port)	_MMIO(_ICL_PORT_TX_DW_LN(4, ln, port))
->>>>>>> 0ecfebd2
 #define   LOADGEN_SELECT		(1 << 31)
 #define   POST_CURSOR_1(x)		((x) << 12)
 #define   POST_CURSOR_1_MASK		(0x3F << 12)
@@ -1998,11 +1984,7 @@
 #define ICL_PORT_TX_DW7_AUX(port)	_MMIO(_ICL_PORT_TX_DW_AUX(7, port))
 #define ICL_PORT_TX_DW7_GRP(port)	_MMIO(_ICL_PORT_TX_DW_GRP(7, port))
 #define ICL_PORT_TX_DW7_LN0(port)	_MMIO(_ICL_PORT_TX_DW_LN(7, 0, port))
-<<<<<<< HEAD
-#define ICL_PORT_TX_DW7_LN(port, ln)	_MMIO(_ICL_PORT_TX_DW_LN(7, ln, port))
-=======
 #define ICL_PORT_TX_DW7_LN(ln, port)	_MMIO(_ICL_PORT_TX_DW_LN(7, ln, port))
->>>>>>> 0ecfebd2
 #define   N_SCALAR(x)			((x) << 24)
 #define   N_SCALAR_MASK			(0x7F << 24)
 
@@ -4739,30 +4721,17 @@
 
 #define _PP_STATUS			0x61200
 #define PP_STATUS(pps_idx)		_MMIO_PPS(pps_idx, _PP_STATUS)
-<<<<<<< HEAD
-#define   PP_ON				(1 << 31)
-=======
 #define   PP_ON				REG_BIT(31)
->>>>>>> 0ecfebd2
 
 #define _PP_CONTROL_1			0xc7204
 #define _PP_CONTROL_2			0xc7304
 #define ICP_PP_CONTROL(x)		_MMIO(((x) == 1) ? _PP_CONTROL_1 : \
 					      _PP_CONTROL_2)
-<<<<<<< HEAD
-#define  POWER_CYCLE_DELAY_MASK	(0x1f << 4)
-#define  POWER_CYCLE_DELAY_SHIFT	4
-#define  VDD_OVERRIDE_FORCE		(1 << 3)
-#define  BACKLIGHT_ENABLE		(1 << 2)
-#define  PWR_DOWN_ON_RESET		(1 << 1)
-#define  PWR_STATE_TARGET		(1 << 0)
-=======
 #define  POWER_CYCLE_DELAY_MASK		REG_GENMASK(8, 4)
 #define  VDD_OVERRIDE_FORCE		REG_BIT(3)
 #define  BACKLIGHT_ENABLE		REG_BIT(2)
 #define  PWR_DOWN_ON_RESET		REG_BIT(1)
 #define  PWR_STATE_TARGET		REG_BIT(0)
->>>>>>> 0ecfebd2
 /*
  * Indicates that all dependencies of the panel are on:
  *
@@ -4789,16 +4758,6 @@
 
 #define _PP_CONTROL			0x61204
 #define PP_CONTROL(pps_idx)		_MMIO_PPS(pps_idx, _PP_CONTROL)
-<<<<<<< HEAD
-#define  PANEL_UNLOCK_REGS		(0xabcd << 16)
-#define  PANEL_UNLOCK_MASK		(0xffff << 16)
-#define  BXT_POWER_CYCLE_DELAY_MASK	0x1f0
-#define  BXT_POWER_CYCLE_DELAY_SHIFT	4
-#define  EDP_FORCE_VDD			(1 << 3)
-#define  EDP_BLC_ENABLE			(1 << 2)
-#define  PANEL_POWER_RESET		(1 << 1)
-#define  PANEL_POWER_ON			(1 << 0)
-=======
 #define  PANEL_UNLOCK_MASK		REG_GENMASK(31, 16)
 #define  PANEL_UNLOCK_REGS		REG_FIELD_PREP(PANEL_UNLOCK_MASK, 0xabcd)
 #define  BXT_POWER_CYCLE_DELAY_MASK	REG_GENMASK(8, 4)
@@ -4806,7 +4765,6 @@
 #define  EDP_BLC_ENABLE			REG_BIT(2)
 #define  PANEL_POWER_RESET		REG_BIT(1)
 #define  PANEL_POWER_ON			REG_BIT(0)
->>>>>>> 0ecfebd2
 
 #define _PP_ON_DELAYS			0x61208
 #define PP_ON_DELAYS(pps_idx)		_MMIO_PPS(pps_idx, _PP_ON_DELAYS)
@@ -7747,15 +7705,6 @@
 #define  GEN9_LBS_SLA_RETRY_TIMER_DECREMENT_ENABLE	(1 << 2)
 
 /*GEN11 chicken */
-<<<<<<< HEAD
-#define _PIPEA_CHICKEN			0x70038
-#define _PIPEB_CHICKEN			0x71038
-#define _PIPEC_CHICKEN			0x72038
-#define  PER_PIXEL_ALPHA_BYPASS_EN	(1 << 7)
-#define  PM_FILL_MAINTAIN_DBUF_FULLNESS	(1 << 0)
-#define PIPE_CHICKEN(pipe)		_MMIO_PIPE(pipe, _PIPEA_CHICKEN,\
-						   _PIPEB_CHICKEN)
-=======
 #define _PIPEA_CHICKEN				0x70038
 #define _PIPEB_CHICKEN				0x71038
 #define _PIPEC_CHICKEN				0x72038
@@ -7763,7 +7712,6 @@
 							   _PIPEB_CHICKEN)
 #define   PIXEL_ROUNDING_TRUNC_FB_PASSTHRU 	(1 << 15)
 #define   PER_PIXEL_ALPHA_BYPASS_EN		(1 << 7)
->>>>>>> 0ecfebd2
 
 /* PCH */
 
