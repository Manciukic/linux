--- conflicted
+++ resolved
@@ -259,11 +259,8 @@
 	if (!fa->flags_valid) {
 		/* 1 item for the inode */
 		trans = btrfs_start_transaction(root, 1);
-<<<<<<< HEAD
-=======
 		if (IS_ERR(trans))
 			return PTR_ERR(trans);
->>>>>>> 3b7961a3
 		goto update_flags;
 	}
 
