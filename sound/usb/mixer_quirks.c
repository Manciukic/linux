--- conflicted
+++ resolved
@@ -2883,11 +2883,7 @@
 	u8 group = (private_value & SND_DJM_GROUP_MASK) >> SND_DJM_GROUP_SHIFT;
 	u16 value = elem->value.enumerated.item[0];
 
-<<<<<<< HEAD
-	kctl->private_value = ((device << SND_DJM_DEVICE_SHIFT) |
-=======
 	kctl->private_value = (((unsigned long)device << SND_DJM_DEVICE_SHIFT) |
->>>>>>> 7aef27f0
 			      (group << SND_DJM_GROUP_SHIFT) |
 			      value);
 
@@ -2925,11 +2921,7 @@
 		value = device->controls[i].default_value;
 		knew.name = device->controls[i].name;
 		knew.private_value = (
-<<<<<<< HEAD
-			(device_idx << SND_DJM_DEVICE_SHIFT) |
-=======
 			((unsigned long)device_idx << SND_DJM_DEVICE_SHIFT) |
->>>>>>> 7aef27f0
 			(i << SND_DJM_GROUP_SHIFT) |
 			value);
 		err = snd_djm_controls_update(mixer, device_idx, i, value);
