--- conflicted
+++ resolved
@@ -295,12 +295,9 @@
 	sdev->pdata = plat_data;
 	sdev->first_boot = true;
 	sdev->fw_state = SOF_FW_BOOT_NOT_STARTED;
-<<<<<<< HEAD
-=======
 #if IS_ENABLED(CONFIG_SND_SOC_SOF_DEBUG_PROBES)
 	sdev->extractor_stream_tag = SOF_PROBE_INVALID_NODE_ID;
 #endif
->>>>>>> 04d5ce62
 	dev_set_drvdata(dev, sdev);
 
 	/* check all mandatory ops */
