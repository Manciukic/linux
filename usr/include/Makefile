# SPDX-License-Identifier: GPL-2.0-only

# Unlike the kernel space, exported headers are written in standard C.
#  - Forbid C++ style comments
#  - Use '__inline__', '__asm__' instead of 'inline', 'asm'
#
# -std=c90 (equivalent to -ansi) catches the violation of those.
# We cannot go as far as adding -Wpedantic since it emits too many warnings.
UAPI_CFLAGS := -std=c90 -Wall -Werror=implicit-function-declaration

override c_flags = $(UAPI_CFLAGS) -Wp,-MD,$(depfile) -I$(objtree)/usr/include

# The following are excluded for now because they fail to build.
#
# Do not add a new header to the blacklist without legitimate reason.
# Please consider to fix the header first.
#
# Sorted alphabetically.
no-header-test += asm/shmbuf.h
no-header-test += asm/signal.h
no-header-test += asm/ucontext.h
no-header-test += drm/vmwgfx_drm.h
no-header-test += linux/am437x-vpfe.h
no-header-test += linux/android/binder.h
no-header-test += linux/android/binderfs.h
no-header-test += linux/coda.h
no-header-test += linux/elfcore.h
no-header-test += linux/errqueue.h
no-header-test += linux/fsmap.h
no-header-test += linux/hdlc/ioctl.h
no-header-test += linux/ivtv.h
no-header-test += linux/kexec.h
no-header-test += linux/matroxfb.h
no-header-test += linux/nfc.h
no-header-test += linux/omap3isp.h
no-header-test += linux/omapfb.h
no-header-test += linux/patchkey.h
no-header-test += linux/phonet.h
no-header-test += linux/reiserfs_xattr.h
no-header-test += linux/sctp.h
no-header-test += linux/signal.h
no-header-test += linux/sysctl.h
no-header-test += linux/usb/audio.h
no-header-test += linux/v4l2-mediabus.h
no-header-test += linux/v4l2-subdev.h
no-header-test += linux/videodev2.h
no-header-test += linux/vm_sockets.h
no-header-test += sound/asequencer.h
no-header-test += sound/asoc.h
no-header-test += sound/asound.h
no-header-test += sound/compress_offload.h
no-header-test += sound/emu10k1.h
no-header-test += sound/sfnt_info.h
no-header-test += xen/evtchn.h
no-header-test += xen/gntdev.h
no-header-test += xen/privcmd.h

# More headers are broken in some architectures

ifeq ($(SRCARCH),arc)
no-header-test += linux/bpf_perf_event.h
endif

ifeq ($(SRCARCH),ia64)
no-header-test += asm/setup.h
no-header-test += asm/sigcontext.h
no-header-test += asm/perfmon.h
no-header-test += asm/perfmon_default_smpl.h
no-header-test += linux/if_bonding.h
endif

ifeq ($(SRCARCH),mips)
no-header-test += asm/stat.h
endif

ifeq ($(SRCARCH),powerpc)
no-header-test += asm/stat.h
no-header-test += linux/bpf_perf_event.h
endif

ifeq ($(SRCARCH),riscv)
no-header-test += linux/bpf_perf_event.h
endif

ifeq ($(SRCARCH),sparc)
no-header-test += asm/stat.h
no-header-test += asm/uctx.h
no-header-test += asm/fbio.h
endif

# asm-generic/*.h is used by asm/*.h, and should not be included directly
no-header-test += asm-generic/%

extra-y := $(patsubst $(obj)/%.h,%.hdrtest, $(shell find $(obj) -name '*.h' 2>/dev/null))

<<<<<<< HEAD
# Include the header to detect missing include guard.
=======
# Include the header twice to detect missing include guard.
>>>>>>> 04d5ce62
quiet_cmd_hdrtest = HDRTEST $<
      cmd_hdrtest = \
		$(CC) $(c_flags) -S -o /dev/null -x c /dev/null \
			$(if $(filter-out $(no-header-test), $*.h), -include $< -include $<); \
		$(PERL) $(srctree)/scripts/headers_check.pl $(obj) $(SRCARCH) $<; \
		touch $@

$(obj)/%.hdrtest: $(obj)/%.h FORCE
	$(call if_changed_dep,hdrtest)

clean-files += $(filter-out Makefile, $(notdir $(wildcard $(obj)/*)))<|MERGE_RESOLUTION|>--- conflicted
+++ resolved
@@ -93,11 +93,7 @@
 
 extra-y := $(patsubst $(obj)/%.h,%.hdrtest, $(shell find $(obj) -name '*.h' 2>/dev/null))
 
-<<<<<<< HEAD
-# Include the header to detect missing include guard.
-=======
 # Include the header twice to detect missing include guard.
->>>>>>> 04d5ce62
 quiet_cmd_hdrtest = HDRTEST $<
       cmd_hdrtest = \
 		$(CC) $(c_flags) -S -o /dev/null -x c /dev/null \
