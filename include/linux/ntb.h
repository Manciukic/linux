/*
 * This file is provided under a dual BSD/GPLv2 license.  When using or
 *   redistributing this file, you may do so under either license.
 *
 *   GPL LICENSE SUMMARY
 *
 *   Copyright (C) 2015 EMC Corporation. All Rights Reserved.
 *   Copyright (C) 2016 T-Platforms. All Rights Reserved.
 *
 *   This program is free software; you can redistribute it and/or modify
 *   it under the terms of version 2 of the GNU General Public License as
 *   published by the Free Software Foundation.
 *
 *   This program is distributed in the hope that it will be useful, but
 *   WITHOUT ANY WARRANTY; without even the implied warranty of
 *   MERCHANTABILITY or FITNESS FOR A PARTICULAR PURPOSE.  See the GNU
 *   General Public License for more details.
 *
 *   BSD LICENSE
 *
 *   Copyright (C) 2015 EMC Corporation. All Rights Reserved.
 *   Copyright (C) 2016 T-Platforms. All Rights Reserved.
 *
 *   Redistribution and use in source and binary forms, with or without
 *   modification, are permitted provided that the following conditions
 *   are met:
 *
 *     * Redistributions of source code must retain the above copyright
 *       notice, this list of conditions and the following disclaimer.
 *     * Redistributions in binary form must reproduce the above copy
 *       notice, this list of conditions and the following disclaimer in
 *       the documentation and/or other materials provided with the
 *       distribution.
 *     * Neither the name of Intel Corporation nor the names of its
 *       contributors may be used to endorse or promote products derived
 *       from this software without specific prior written permission.
 *
 *   THIS SOFTWARE IS PROVIDED BY THE COPYRIGHT HOLDERS AND CONTRIBUTORS
 *   "AS IS" AND ANY EXPRESS OR IMPLIED WARRANTIES, INCLUDING, BUT NOT
 *   LIMITED TO, THE IMPLIED WARRANTIES OF MERCHANTABILITY AND FITNESS FOR
 *   A PARTICULAR PURPOSE ARE DISCLAIMED. IN NO EVENT SHALL THE COPYRIGHT
 *   OWNER OR CONTRIBUTORS BE LIABLE FOR ANY DIRECT, INDIRECT, INCIDENTAL,
 *   SPECIAL, EXEMPLARY, OR CONSEQUENTIAL DAMAGES (INCLUDING, BUT NOT
 *   LIMITED TO, PROCUREMENT OF SUBSTITUTE GOODS OR SERVICES; LOSS OF USE,
 *   DATA, OR PROFITS; OR BUSINESS INTERRUPTION) HOWEVER CAUSED AND ON ANY
 *   THEORY OF LIABILITY, WHETHER IN CONTRACT, STRICT LIABILITY, OR TORT
 *   (INCLUDING NEGLIGENCE OR OTHERWISE) ARISING IN ANY WAY OUT OF THE USE
 *   OF THIS SOFTWARE, EVEN IF ADVISED OF THE POSSIBILITY OF SUCH DAMAGE.
 *
 * PCIe NTB Linux driver
 *
 * Contact Information:
 * Allen Hubbe <Allen.Hubbe@emc.com>
 */

#ifndef _NTB_H_
#define _NTB_H_

#include <linux/completion.h>
#include <linux/device.h>

struct ntb_client;
struct ntb_dev;
struct pci_dev;

/**
 * enum ntb_topo - NTB connection topology
 * @NTB_TOPO_NONE:	Topology is unknown or invalid.
 * @NTB_TOPO_PRI:	On primary side of local ntb.
 * @NTB_TOPO_SEC:	On secondary side of remote ntb.
 * @NTB_TOPO_B2B_USD:	On primary side of local ntb upstream of remote ntb.
 * @NTB_TOPO_B2B_DSD:	On primary side of local ntb downstream of remote ntb.
 * @NTB_TOPO_SWITCH:	Connected via a switch which supports ntb.
<<<<<<< HEAD
=======
 * @NTB_TOPO_CROSSLINK: Connected via two symmetric switchecs
>>>>>>> 661e50bc
 */
enum ntb_topo {
	NTB_TOPO_NONE = -1,
	NTB_TOPO_PRI,
	NTB_TOPO_SEC,
	NTB_TOPO_B2B_USD,
	NTB_TOPO_B2B_DSD,
	NTB_TOPO_SWITCH,
<<<<<<< HEAD
=======
	NTB_TOPO_CROSSLINK,
>>>>>>> 661e50bc
};

static inline int ntb_topo_is_b2b(enum ntb_topo topo)
{
	switch ((int)topo) {
	case NTB_TOPO_B2B_USD:
	case NTB_TOPO_B2B_DSD:
		return 1;
	}
	return 0;
}

static inline char *ntb_topo_string(enum ntb_topo topo)
{
	switch (topo) {
<<<<<<< HEAD
	case NTB_TOPO_NONE:	return "NTB_TOPO_NONE";
	case NTB_TOPO_PRI:	return "NTB_TOPO_PRI";
	case NTB_TOPO_SEC:	return "NTB_TOPO_SEC";
	case NTB_TOPO_B2B_USD:	return "NTB_TOPO_B2B_USD";
	case NTB_TOPO_B2B_DSD:	return "NTB_TOPO_B2B_DSD";
	case NTB_TOPO_SWITCH:	return "NTB_TOPO_SWITCH";
=======
	case NTB_TOPO_NONE:		return "NTB_TOPO_NONE";
	case NTB_TOPO_PRI:		return "NTB_TOPO_PRI";
	case NTB_TOPO_SEC:		return "NTB_TOPO_SEC";
	case NTB_TOPO_B2B_USD:		return "NTB_TOPO_B2B_USD";
	case NTB_TOPO_B2B_DSD:		return "NTB_TOPO_B2B_DSD";
	case NTB_TOPO_SWITCH:		return "NTB_TOPO_SWITCH";
	case NTB_TOPO_CROSSLINK:	return "NTB_TOPO_CROSSLINK";
>>>>>>> 661e50bc
	}
	return "NTB_TOPO_INVALID";
}

/**
 * enum ntb_speed - NTB link training speed
 * @NTB_SPEED_AUTO:	Request the max supported speed.
 * @NTB_SPEED_NONE:	Link is not trained to any speed.
 * @NTB_SPEED_GEN1:	Link is trained to gen1 speed.
 * @NTB_SPEED_GEN2:	Link is trained to gen2 speed.
 * @NTB_SPEED_GEN3:	Link is trained to gen3 speed.
 * @NTB_SPEED_GEN4:	Link is trained to gen4 speed.
 */
enum ntb_speed {
	NTB_SPEED_AUTO = -1,
	NTB_SPEED_NONE = 0,
	NTB_SPEED_GEN1 = 1,
	NTB_SPEED_GEN2 = 2,
	NTB_SPEED_GEN3 = 3,
	NTB_SPEED_GEN4 = 4
};

/**
 * enum ntb_width - NTB link training width
 * @NTB_WIDTH_AUTO:	Request the max supported width.
 * @NTB_WIDTH_NONE:	Link is not trained to any width.
 * @NTB_WIDTH_1:	Link is trained to 1 lane width.
 * @NTB_WIDTH_2:	Link is trained to 2 lane width.
 * @NTB_WIDTH_4:	Link is trained to 4 lane width.
 * @NTB_WIDTH_8:	Link is trained to 8 lane width.
 * @NTB_WIDTH_12:	Link is trained to 12 lane width.
 * @NTB_WIDTH_16:	Link is trained to 16 lane width.
 * @NTB_WIDTH_32:	Link is trained to 32 lane width.
 */
enum ntb_width {
	NTB_WIDTH_AUTO = -1,
	NTB_WIDTH_NONE = 0,
	NTB_WIDTH_1 = 1,
	NTB_WIDTH_2 = 2,
	NTB_WIDTH_4 = 4,
	NTB_WIDTH_8 = 8,
	NTB_WIDTH_12 = 12,
	NTB_WIDTH_16 = 16,
	NTB_WIDTH_32 = 32,
};

/**
 * enum ntb_default_port - NTB default port number
 * @NTB_PORT_PRI_USD:	Default port of the NTB_TOPO_PRI/NTB_TOPO_B2B_USD
 *			topologies
 * @NTB_PORT_SEC_DSD:	Default port of the NTB_TOPO_SEC/NTB_TOPO_B2B_DSD
 *			topologies
 */
enum ntb_default_port {
	NTB_PORT_PRI_USD,
	NTB_PORT_SEC_DSD
};
#define NTB_DEF_PEER_CNT	(1)
#define NTB_DEF_PEER_IDX	(0)

/**
 * struct ntb_client_ops - ntb client operations
 * @probe:		Notify client of a new device.
 * @remove:		Notify client to remove a device.
 */
struct ntb_client_ops {
	int (*probe)(struct ntb_client *client, struct ntb_dev *ntb);
	void (*remove)(struct ntb_client *client, struct ntb_dev *ntb);
};

static inline int ntb_client_ops_is_valid(const struct ntb_client_ops *ops)
{
	/* commented callbacks are not required: */
	return
		ops->probe			&&
		ops->remove			&&
		1;
}

/**
 * struct ntb_ctx_ops - ntb driver context operations
 * @link_event:		See ntb_link_event().
 * @db_event:		See ntb_db_event().
 * @msg_event:		See ntb_msg_event().
 */
struct ntb_ctx_ops {
	void (*link_event)(void *ctx);
	void (*db_event)(void *ctx, int db_vector);
	void (*msg_event)(void *ctx);
};

static inline int ntb_ctx_ops_is_valid(const struct ntb_ctx_ops *ops)
{
	/* commented callbacks are not required: */
	return
		/* ops->link_event		&& */
		/* ops->db_event		&& */
		/* ops->msg_event		&& */
		1;
}

/**
 * struct ntb_ctx_ops - ntb device operations
 * @port_number:	See ntb_port_number().
 * @peer_port_count:	See ntb_peer_port_count().
 * @peer_port_number:	See ntb_peer_port_number().
 * @peer_port_idx:	See ntb_peer_port_idx().
 * @link_is_up:		See ntb_link_is_up().
 * @link_enable:	See ntb_link_enable().
 * @link_disable:	See ntb_link_disable().
 * @mw_count:		See ntb_mw_count().
 * @mw_get_align:	See ntb_mw_get_align().
 * @mw_set_trans:	See ntb_mw_set_trans().
 * @mw_clear_trans:	See ntb_mw_clear_trans().
 * @peer_mw_count:	See ntb_peer_mw_count().
 * @peer_mw_get_addr:	See ntb_peer_mw_get_addr().
 * @peer_mw_set_trans:	See ntb_peer_mw_set_trans().
 * @peer_mw_clear_trans:See ntb_peer_mw_clear_trans().
 * @db_is_unsafe:	See ntb_db_is_unsafe().
 * @db_valid_mask:	See ntb_db_valid_mask().
 * @db_vector_count:	See ntb_db_vector_count().
 * @db_vector_mask:	See ntb_db_vector_mask().
 * @db_read:		See ntb_db_read().
 * @db_set:		See ntb_db_set().
 * @db_clear:		See ntb_db_clear().
 * @db_read_mask:	See ntb_db_read_mask().
 * @db_set_mask:	See ntb_db_set_mask().
 * @db_clear_mask:	See ntb_db_clear_mask().
 * @peer_db_addr:	See ntb_peer_db_addr().
 * @peer_db_read:	See ntb_peer_db_read().
 * @peer_db_set:	See ntb_peer_db_set().
 * @peer_db_clear:	See ntb_peer_db_clear().
 * @peer_db_read_mask:	See ntb_peer_db_read_mask().
 * @peer_db_set_mask:	See ntb_peer_db_set_mask().
 * @peer_db_clear_mask:	See ntb_peer_db_clear_mask().
 * @spad_is_unsafe:	See ntb_spad_is_unsafe().
 * @spad_count:		See ntb_spad_count().
 * @spad_read:		See ntb_spad_read().
 * @spad_write:		See ntb_spad_write().
 * @peer_spad_addr:	See ntb_peer_spad_addr().
 * @peer_spad_read:	See ntb_peer_spad_read().
 * @peer_spad_write:	See ntb_peer_spad_write().
 * @msg_count:		See ntb_msg_count().
 * @msg_inbits:		See ntb_msg_inbits().
 * @msg_outbits:	See ntb_msg_outbits().
 * @msg_read_sts:	See ntb_msg_read_sts().
 * @msg_clear_sts:	See ntb_msg_clear_sts().
 * @msg_set_mask:	See ntb_msg_set_mask().
 * @msg_clear_mask:	See ntb_msg_clear_mask().
 * @msg_read:		See ntb_msg_read().
 * @peer_msg_write:	See ntb_peer_msg_write().
 */
struct ntb_dev_ops {
	int (*port_number)(struct ntb_dev *ntb);
	int (*peer_port_count)(struct ntb_dev *ntb);
	int (*peer_port_number)(struct ntb_dev *ntb, int pidx);
	int (*peer_port_idx)(struct ntb_dev *ntb, int port);

	u64 (*link_is_up)(struct ntb_dev *ntb,
			  enum ntb_speed *speed, enum ntb_width *width);
	int (*link_enable)(struct ntb_dev *ntb,
			   enum ntb_speed max_speed, enum ntb_width max_width);
	int (*link_disable)(struct ntb_dev *ntb);

	int (*mw_count)(struct ntb_dev *ntb, int pidx);
	int (*mw_get_align)(struct ntb_dev *ntb, int pidx, int widx,
			    resource_size_t *addr_align,
			    resource_size_t *size_align,
			    resource_size_t *size_max);
	int (*mw_set_trans)(struct ntb_dev *ntb, int pidx, int widx,
			    dma_addr_t addr, resource_size_t size);
	int (*mw_clear_trans)(struct ntb_dev *ntb, int pidx, int widx);
	int (*peer_mw_count)(struct ntb_dev *ntb);
	int (*peer_mw_get_addr)(struct ntb_dev *ntb, int widx,
				phys_addr_t *base, resource_size_t *size);
	int (*peer_mw_set_trans)(struct ntb_dev *ntb, int pidx, int widx,
				 u64 addr, resource_size_t size);
	int (*peer_mw_clear_trans)(struct ntb_dev *ntb, int pidx, int widx);

	int (*db_is_unsafe)(struct ntb_dev *ntb);
	u64 (*db_valid_mask)(struct ntb_dev *ntb);
	int (*db_vector_count)(struct ntb_dev *ntb);
	u64 (*db_vector_mask)(struct ntb_dev *ntb, int db_vector);

	u64 (*db_read)(struct ntb_dev *ntb);
	int (*db_set)(struct ntb_dev *ntb, u64 db_bits);
	int (*db_clear)(struct ntb_dev *ntb, u64 db_bits);

	u64 (*db_read_mask)(struct ntb_dev *ntb);
	int (*db_set_mask)(struct ntb_dev *ntb, u64 db_bits);
	int (*db_clear_mask)(struct ntb_dev *ntb, u64 db_bits);

	int (*peer_db_addr)(struct ntb_dev *ntb,
			    phys_addr_t *db_addr, resource_size_t *db_size);
	u64 (*peer_db_read)(struct ntb_dev *ntb);
	int (*peer_db_set)(struct ntb_dev *ntb, u64 db_bits);
	int (*peer_db_clear)(struct ntb_dev *ntb, u64 db_bits);

	u64 (*peer_db_read_mask)(struct ntb_dev *ntb);
	int (*peer_db_set_mask)(struct ntb_dev *ntb, u64 db_bits);
	int (*peer_db_clear_mask)(struct ntb_dev *ntb, u64 db_bits);

	int (*spad_is_unsafe)(struct ntb_dev *ntb);
	int (*spad_count)(struct ntb_dev *ntb);

	u32 (*spad_read)(struct ntb_dev *ntb, int sidx);
	int (*spad_write)(struct ntb_dev *ntb, int sidx, u32 val);

	int (*peer_spad_addr)(struct ntb_dev *ntb, int pidx, int sidx,
			      phys_addr_t *spad_addr);
	u32 (*peer_spad_read)(struct ntb_dev *ntb, int pidx, int sidx);
	int (*peer_spad_write)(struct ntb_dev *ntb, int pidx, int sidx,
			       u32 val);

	int (*msg_count)(struct ntb_dev *ntb);
	u64 (*msg_inbits)(struct ntb_dev *ntb);
	u64 (*msg_outbits)(struct ntb_dev *ntb);
	u64 (*msg_read_sts)(struct ntb_dev *ntb);
	int (*msg_clear_sts)(struct ntb_dev *ntb, u64 sts_bits);
	int (*msg_set_mask)(struct ntb_dev *ntb, u64 mask_bits);
	int (*msg_clear_mask)(struct ntb_dev *ntb, u64 mask_bits);
	u32 (*msg_read)(struct ntb_dev *ntb, int *pidx, int midx);
	int (*peer_msg_write)(struct ntb_dev *ntb, int pidx, int midx, u32 msg);
};

static inline int ntb_dev_ops_is_valid(const struct ntb_dev_ops *ops)
{
	/* commented callbacks are not required: */
	return
		/* Port operations are required for multiport devices */
		!ops->peer_port_count == !ops->port_number	&&
		!ops->peer_port_number == !ops->port_number	&&
		!ops->peer_port_idx == !ops->port_number	&&

		/* Link operations are required */
		ops->link_is_up				&&
		ops->link_enable			&&
		ops->link_disable			&&

		/* One or both MW interfaces should be developed */
		ops->mw_count				&&
		ops->mw_get_align			&&
		(ops->mw_set_trans			||
		 ops->peer_mw_set_trans)		&&
		/* ops->mw_clear_trans			&& */
		ops->peer_mw_count			&&
		ops->peer_mw_get_addr			&&
		/* ops->peer_mw_clear_trans		&& */

		/* Doorbell operations are mostly required */
		/* ops->db_is_unsafe			&& */
		ops->db_valid_mask			&&
		/* both set, or both unset */
		(!ops->db_vector_count == !ops->db_vector_mask)	&&
		ops->db_read				&&
		/* ops->db_set				&& */
		ops->db_clear				&&
		/* ops->db_read_mask			&& */
		ops->db_set_mask			&&
		ops->db_clear_mask			&&
		/* ops->peer_db_addr			&& */
		/* ops->peer_db_read			&& */
		ops->peer_db_set			&&
		/* ops->peer_db_clear			&& */
		/* ops->peer_db_read_mask		&& */
		/* ops->peer_db_set_mask		&& */
		/* ops->peer_db_clear_mask		&& */

		/* Scrachpads interface is optional */
		/* !ops->spad_is_unsafe == !ops->spad_count	&& */
		!ops->spad_read == !ops->spad_count		&&
		!ops->spad_write == !ops->spad_count		&&
		/* !ops->peer_spad_addr == !ops->spad_count	&& */
		/* !ops->peer_spad_read == !ops->spad_count	&& */
		!ops->peer_spad_write == !ops->spad_count	&&

		/* Messaging interface is optional */
		!ops->msg_inbits == !ops->msg_count		&&
		!ops->msg_outbits == !ops->msg_count		&&
		!ops->msg_read_sts == !ops->msg_count		&&
		!ops->msg_clear_sts == !ops->msg_count		&&
		/* !ops->msg_set_mask == !ops->msg_count	&& */
		/* !ops->msg_clear_mask == !ops->msg_count	&& */
		!ops->msg_read == !ops->msg_count		&&
		!ops->peer_msg_write == !ops->msg_count		&&
		1;
}

/**
 * struct ntb_client - client interested in ntb devices
 * @drv:		Linux driver object.
 * @ops:		See &ntb_client_ops.
 */
struct ntb_client {
	struct device_driver		drv;
	const struct ntb_client_ops	ops;
};
#define drv_ntb_client(__drv) container_of((__drv), struct ntb_client, drv)

/**
 * struct ntb_device - ntb device
 * @dev:		Linux device object.
 * @pdev:		PCI device entry of the ntb.
 * @topo:		Detected topology of the ntb.
 * @ops:		See &ntb_dev_ops.
 * @ctx:		See &ntb_ctx_ops.
 * @ctx_ops:		See &ntb_ctx_ops.
 */
struct ntb_dev {
	struct device			dev;
	struct pci_dev			*pdev;
	enum ntb_topo			topo;
	const struct ntb_dev_ops	*ops;
	void				*ctx;
	const struct ntb_ctx_ops	*ctx_ops;

	/* private: */

	/* synchronize setting, clearing, and calling ctx_ops */
	spinlock_t			ctx_lock;
	/* block unregister until device is fully released */
	struct completion		released;
};
#define dev_ntb(__dev) container_of((__dev), struct ntb_dev, dev)

/**
 * ntb_register_client() - register a client for interest in ntb devices
 * @client:	Client context.
 *
 * The client will be added to the list of clients interested in ntb devices.
 * The client will be notified of any ntb devices that are not already
 * associated with a client, or if ntb devices are registered later.
 *
 * Return: Zero if the client is registered, otherwise an error number.
 */
#define ntb_register_client(client) \
	__ntb_register_client((client), THIS_MODULE, KBUILD_MODNAME)

int __ntb_register_client(struct ntb_client *client, struct module *mod,
			  const char *mod_name);

/**
 * ntb_unregister_client() - unregister a client for interest in ntb devices
 * @client:	Client context.
 *
 * The client will be removed from the list of clients interested in ntb
 * devices.  If any ntb devices are associated with the client, the client will
 * be notified to remove those devices.
 */
void ntb_unregister_client(struct ntb_client *client);

#define module_ntb_client(__ntb_client) \
	module_driver(__ntb_client, ntb_register_client, \
			ntb_unregister_client)

/**
 * ntb_register_device() - register a ntb device
 * @ntb:	NTB device context.
 *
 * The device will be added to the list of ntb devices.  If any clients are
 * interested in ntb devices, each client will be notified of the ntb device,
 * until at most one client accepts the device.
 *
 * Return: Zero if the device is registered, otherwise an error number.
 */
int ntb_register_device(struct ntb_dev *ntb);

/**
 * ntb_register_device() - unregister a ntb device
 * @ntb:	NTB device context.
 *
 * The device will be removed from the list of ntb devices.  If the ntb device
 * is associated with a client, the client will be notified to remove the
 * device.
 */
void ntb_unregister_device(struct ntb_dev *ntb);

/**
 * ntb_set_ctx() - associate a driver context with an ntb device
 * @ntb:	NTB device context.
 * @ctx:	Driver context.
 * @ctx_ops:	Driver context operations.
 *
 * Associate a driver context and operations with a ntb device.  The context is
 * provided by the client driver, and the driver may associate a different
 * context with each ntb device.
 *
 * Return: Zero if the context is associated, otherwise an error number.
 */
int ntb_set_ctx(struct ntb_dev *ntb, void *ctx,
		const struct ntb_ctx_ops *ctx_ops);

/**
 * ntb_clear_ctx() - disassociate any driver context from an ntb device
 * @ntb:	NTB device context.
 *
 * Clear any association that may exist between a driver context and the ntb
 * device.
 */
void ntb_clear_ctx(struct ntb_dev *ntb);

/**
 * ntb_link_event() - notify driver context of a change in link status
 * @ntb:	NTB device context.
 *
 * Notify the driver context that the link status may have changed.  The driver
 * should call ntb_link_is_up() to get the current status.
 */
void ntb_link_event(struct ntb_dev *ntb);

/**
 * ntb_db_event() - notify driver context of a doorbell event
 * @ntb:	NTB device context.
 * @vector:	Interrupt vector number.
 *
 * Notify the driver context of a doorbell event.  If hardware supports
 * multiple interrupt vectors for doorbells, the vector number indicates which
 * vector received the interrupt.  The vector number is relative to the first
 * vector used for doorbells, starting at zero, and must be less than
 * ntb_db_vector_count().  The driver may call ntb_db_read() to check which
 * doorbell bits need service, and ntb_db_vector_mask() to determine which of
 * those bits are associated with the vector number.
 */
void ntb_db_event(struct ntb_dev *ntb, int vector);

/**
 * ntb_msg_event() - notify driver context of a message event
 * @ntb:	NTB device context.
 *
 * Notify the driver context of a message event.  If hardware supports
 * message registers, this event indicates, that a new message arrived in
 * some incoming message register or last sent message couldn't be delivered.
 * The events can be masked/unmasked by the methods ntb_msg_set_mask() and
 * ntb_msg_clear_mask().
 */
void ntb_msg_event(struct ntb_dev *ntb);

/**
 * ntb_default_port_number() - get the default local port number
 * @ntb:	NTB device context.
 *
 * If hardware driver doesn't specify port_number() callback method, the NTB
 * is considered with just two ports. So this method returns default local
 * port number in compliance with topology.
 *
 * NOTE Don't call this method directly. The ntb_port_number() function should
 * be used instead.
 *
 * Return: the default local port number
 */
int ntb_default_port_number(struct ntb_dev *ntb);

/**
 * ntb_default_port_count() - get the default number of peer device ports
 * @ntb:	NTB device context.
 *
 * By default hardware driver supports just one peer device.
 *
 * NOTE Don't call this method directly. The ntb_peer_port_count() function
 * should be used instead.
 *
 * Return: the default number of peer ports
 */
int ntb_default_peer_port_count(struct ntb_dev *ntb);

/**
 * ntb_default_peer_port_number() - get the default peer port by given index
 * @ntb:	NTB device context.
 * @idx:	Peer port index (should not differ from zero).
 *
 * By default hardware driver supports just one peer device, so this method
 * shall return the corresponding value from enum ntb_default_port.
 *
 * NOTE Don't call this method directly. The ntb_peer_port_number() function
 * should be used instead.
 *
 * Return: the peer device port or negative value indicating an error
 */
int ntb_default_peer_port_number(struct ntb_dev *ntb, int pidx);

/**
 * ntb_default_peer_port_idx() - get the default peer device port index by
 *				 given port number
 * @ntb:	NTB device context.
 * @port:	Peer port number (should be one of enum ntb_default_port).
 *
 * By default hardware driver supports just one peer device, so while
 * specified port-argument indicates peer port from enum ntb_default_port,
 * the return value shall be zero.
 *
 * NOTE Don't call this method directly. The ntb_peer_port_idx() function
 * should be used instead.
 *
 * Return: the peer port index or negative value indicating an error
 */
int ntb_default_peer_port_idx(struct ntb_dev *ntb, int port);

/**
 * ntb_port_number() - get the local port number
 * @ntb:	NTB device context.
 *
 * Hardware must support at least simple two-ports ntb connection
 *
 * Return: the local port number
 */
static inline int ntb_port_number(struct ntb_dev *ntb)
{
	if (!ntb->ops->port_number)
		return ntb_default_port_number(ntb);

	return ntb->ops->port_number(ntb);
}

/**
 * ntb_peer_port_count() - get the number of peer device ports
 * @ntb:	NTB device context.
 *
 * Hardware may support an access to memory of several remote domains
 * over multi-port NTB devices. This method returns the number of peers,
 * local device can have shared memory with.
 *
 * Return: the number of peer ports
 */
static inline int ntb_peer_port_count(struct ntb_dev *ntb)
{
	if (!ntb->ops->peer_port_count)
		return ntb_default_peer_port_count(ntb);

	return ntb->ops->peer_port_count(ntb);
}

/**
 * ntb_peer_port_number() - get the peer port by given index
 * @ntb:	NTB device context.
 * @pidx:	Peer port index.
 *
 * Peer ports are continuously enumerated by NTB API logic, so this method
 * lets to retrieve port real number by its index.
 *
 * Return: the peer device port or negative value indicating an error
 */
static inline int ntb_peer_port_number(struct ntb_dev *ntb, int pidx)
{
	if (!ntb->ops->peer_port_number)
		return ntb_default_peer_port_number(ntb, pidx);

	return ntb->ops->peer_port_number(ntb, pidx);
}

/**
 * ntb_peer_port_idx() - get the peer device port index by given port number
 * @ntb:	NTB device context.
 * @port:	Peer port number.
 *
 * Inverse operation of ntb_peer_port_number(), so one can get port index
 * by specified port number.
 *
 * Return: the peer port index or negative value indicating an error
 */
static inline int ntb_peer_port_idx(struct ntb_dev *ntb, int port)
{
	if (!ntb->ops->peer_port_idx)
		return ntb_default_peer_port_idx(ntb, port);

	return ntb->ops->peer_port_idx(ntb, port);
}

/**
 * ntb_link_is_up() - get the current ntb link state
 * @ntb:	NTB device context.
 * @speed:	OUT - The link speed expressed as PCIe generation number.
 * @width:	OUT - The link width expressed as the number of PCIe lanes.
 *
 * Get the current state of the ntb link.  It is recommended to query the link
 * state once after every link event.  It is safe to query the link state in
 * the context of the link event callback.
 *
 * Return: bitfield of indexed ports link state: bit is set/cleared if the
 *         link is up/down respectively.
 */
static inline u64 ntb_link_is_up(struct ntb_dev *ntb,
				 enum ntb_speed *speed, enum ntb_width *width)
{
	return ntb->ops->link_is_up(ntb, speed, width);
}

/**
 * ntb_link_enable() - enable the local port ntb connection
 * @ntb:	NTB device context.
 * @max_speed:	The maximum link speed expressed as PCIe generation number.
 * @max_width:	The maximum link width expressed as the number of PCIe lanes.
 *
 * Enable the NTB/PCIe link on the local or remote (for bridge-to-bridge
 * topology) side of the bridge. If it's supported the ntb device should train
 * the link to its maximum speed and width, or the requested speed and width,
 * whichever is smaller. Some hardware doesn't support PCIe link training, so
 * the last two arguments will be ignored then.
 *
 * Return: Zero on success, otherwise an error number.
 */
static inline int ntb_link_enable(struct ntb_dev *ntb,
				  enum ntb_speed max_speed,
				  enum ntb_width max_width)
{
	return ntb->ops->link_enable(ntb, max_speed, max_width);
}

/**
 * ntb_link_disable() - disable the local port ntb connection
 * @ntb:	NTB device context.
 *
 * Disable the link on the local or remote (for b2b topology) of the ntb.
 * The ntb device should disable the link.  Returning from this call must
 * indicate that a barrier has passed, though with no more writes may pass in
 * either direction across the link, except if this call returns an error
 * number.
 *
 * Return: Zero on success, otherwise an error number.
 */
static inline int ntb_link_disable(struct ntb_dev *ntb)
{
	return ntb->ops->link_disable(ntb);
}

/**
 * ntb_mw_count() - get the number of inbound memory windows, which could
 *                  be created for a specified peer device
 * @ntb:	NTB device context.
 * @pidx:	Port index of peer device.
 *
 * Hardware and topology may support a different number of memory windows.
 * Moreover different peer devices can support different number of memory
 * windows. Simply speaking this method returns the number of possible inbound
 * memory windows to share with specified peer device. Note: this may return
 * zero if the link is not up yet.
 *
 * Return: the number of memory windows.
 */
static inline int ntb_mw_count(struct ntb_dev *ntb, int pidx)
{
	return ntb->ops->mw_count(ntb, pidx);
}

/**
 * ntb_mw_get_align() - get the restriction parameters of inbound memory window
 * @ntb:	NTB device context.
 * @pidx:	Port index of peer device.
 * @widx:	Memory window index.
 * @addr_align:	OUT - the base alignment for translating the memory window
 * @size_align:	OUT - the size alignment for translating the memory window
 * @size_max:	OUT - the maximum size of the memory window
 *
 * Get the alignments of an inbound memory window with specified index.
 * NULL may be given for any output parameter if the value is not needed.
 * The alignment and size parameters may be used for allocation of proper
 * shared memory. Note: this must only be called when the link is up.
 *
 * Return: Zero on success, otherwise a negative error number.
 */
static inline int ntb_mw_get_align(struct ntb_dev *ntb, int pidx, int widx,
				   resource_size_t *addr_align,
				   resource_size_t *size_align,
				   resource_size_t *size_max)
{
<<<<<<< HEAD
	if (!(ntb_link_is_up(ntb, NULL, NULL) & (1 << pidx)))
=======
	if (!(ntb_link_is_up(ntb, NULL, NULL) & BIT_ULL(pidx)))
>>>>>>> 661e50bc
		return -ENOTCONN;

	return ntb->ops->mw_get_align(ntb, pidx, widx, addr_align, size_align,
				      size_max);
}

/**
 * ntb_mw_set_trans() - set the translation of an inbound memory window
 * @ntb:	NTB device context.
 * @pidx:	Port index of peer device.
 * @widx:	Memory window index.
 * @addr:	The dma address of local memory to expose to the peer.
 * @size:	The size of the local memory to expose to the peer.
 *
 * Set the translation of a memory window.  The peer may access local memory
 * through the window starting at the address, up to the size.  The address
 * and size must be aligned in compliance with restrictions of
 * ntb_mw_get_align(). The region size should not exceed the size_max parameter
 * of that method.
 *
 * This method may not be implemented due to the hardware specific memory
 * windows interface.
 *
 * Return: Zero on success, otherwise an error number.
 */
static inline int ntb_mw_set_trans(struct ntb_dev *ntb, int pidx, int widx,
				   dma_addr_t addr, resource_size_t size)
{
	if (!ntb->ops->mw_set_trans)
		return 0;

	return ntb->ops->mw_set_trans(ntb, pidx, widx, addr, size);
}

/**
 * ntb_mw_clear_trans() - clear the translation address of an inbound memory
 *                        window
 * @ntb:	NTB device context.
 * @pidx:	Port index of peer device.
 * @widx:	Memory window index.
 *
 * Clear the translation of an inbound memory window.  The peer may no longer
 * access local memory through the window.
 *
 * Return: Zero on success, otherwise an error number.
 */
static inline int ntb_mw_clear_trans(struct ntb_dev *ntb, int pidx, int widx)
{
	if (!ntb->ops->mw_clear_trans)
		return ntb_mw_set_trans(ntb, pidx, widx, 0, 0);

	return ntb->ops->mw_clear_trans(ntb, pidx, widx);
}

/**
 * ntb_peer_mw_count() - get the number of outbound memory windows, which could
 *                       be mapped to access a shared memory
 * @ntb:	NTB device context.
 *
 * Hardware and topology may support a different number of memory windows.
 * This method returns the number of outbound memory windows supported by
 * local device.
 *
 * Return: the number of memory windows.
 */
static inline int ntb_peer_mw_count(struct ntb_dev *ntb)
{
	return ntb->ops->peer_mw_count(ntb);
}

/**
 * ntb_peer_mw_get_addr() - get map address of an outbound memory window
 * @ntb:	NTB device context.
 * @widx:	Memory window index (within ntb_peer_mw_count() return value).
 * @base:	OUT - the base address of mapping region.
 * @size:	OUT - the size of mapping region.
 *
 * Get base and size of memory region to map.  NULL may be given for any output
 * parameter if the value is not needed.  The base and size may be used for
 * mapping the memory window, to access the peer memory.
 *
 * Return: Zero on success, otherwise a negative error number.
 */
static inline int ntb_peer_mw_get_addr(struct ntb_dev *ntb, int widx,
				      phys_addr_t *base, resource_size_t *size)
{
	return ntb->ops->peer_mw_get_addr(ntb, widx, base, size);
}

/**
 * ntb_peer_mw_set_trans() - set a translation address of a memory window
 *                           retrieved from a peer device
 * @ntb:	NTB device context.
 * @pidx:	Port index of peer device the translation address received from.
 * @widx:	Memory window index.
 * @addr:	The dma address of the shared memory to access.
 * @size:	The size of the shared memory to access.
 *
 * Set the translation of an outbound memory window.  The local device may
 * access shared memory allocated by a peer device sent the address.
 *
 * This method may not be implemented due to the hardware specific memory
 * windows interface, so a translation address can be only set on the side,
 * where shared memory (inbound memory windows) is allocated.
 *
 * Return: Zero on success, otherwise an error number.
 */
static inline int ntb_peer_mw_set_trans(struct ntb_dev *ntb, int pidx, int widx,
					u64 addr, resource_size_t size)
{
	if (!ntb->ops->peer_mw_set_trans)
		return 0;

	return ntb->ops->peer_mw_set_trans(ntb, pidx, widx, addr, size);
}

/**
 * ntb_peer_mw_clear_trans() - clear the translation address of an outbound
 *                             memory window
 * @ntb:	NTB device context.
 * @pidx:	Port index of peer device.
 * @widx:	Memory window index.
 *
 * Clear the translation of a outbound memory window.  The local device may no
 * longer access a shared memory through the window.
 *
 * This method may not be implemented due to the hardware specific memory
 * windows interface.
 *
 * Return: Zero on success, otherwise an error number.
 */
static inline int ntb_peer_mw_clear_trans(struct ntb_dev *ntb, int pidx,
					  int widx)
{
	if (!ntb->ops->peer_mw_clear_trans)
		return ntb_peer_mw_set_trans(ntb, pidx, widx, 0, 0);

	return ntb->ops->peer_mw_clear_trans(ntb, pidx, widx);
}

/**
 * ntb_db_is_unsafe() - check if it is safe to use hardware doorbell
 * @ntb:	NTB device context.
 *
 * It is possible for some ntb hardware to be affected by errata.  Hardware
 * drivers can advise clients to avoid using doorbells.  Clients may ignore
 * this advice, though caution is recommended.
 *
 * Return: Zero if it is safe to use doorbells, or One if it is not safe.
 */
static inline int ntb_db_is_unsafe(struct ntb_dev *ntb)
{
	if (!ntb->ops->db_is_unsafe)
		return 0;

	return ntb->ops->db_is_unsafe(ntb);
}

/**
 * ntb_db_valid_mask() - get a mask of doorbell bits supported by the ntb
 * @ntb:	NTB device context.
 *
 * Hardware may support different number or arrangement of doorbell bits.
 *
 * Return: A mask of doorbell bits supported by the ntb.
 */
static inline u64 ntb_db_valid_mask(struct ntb_dev *ntb)
{
	return ntb->ops->db_valid_mask(ntb);
}

/**
 * ntb_db_vector_count() - get the number of doorbell interrupt vectors
 * @ntb:	NTB device context.
 *
 * Hardware may support different number of interrupt vectors.
 *
 * Return: The number of doorbell interrupt vectors.
 */
static inline int ntb_db_vector_count(struct ntb_dev *ntb)
{
	if (!ntb->ops->db_vector_count)
		return 1;

	return ntb->ops->db_vector_count(ntb);
}

/**
 * ntb_db_vector_mask() - get a mask of doorbell bits serviced by a vector
 * @ntb:	NTB device context.
 * @vector:	Doorbell vector number.
 *
 * Each interrupt vector may have a different number or arrangement of bits.
 *
 * Return: A mask of doorbell bits serviced by a vector.
 */
static inline u64 ntb_db_vector_mask(struct ntb_dev *ntb, int vector)
{
	if (!ntb->ops->db_vector_mask)
		return ntb_db_valid_mask(ntb);

	return ntb->ops->db_vector_mask(ntb, vector);
}

/**
 * ntb_db_read() - read the local doorbell register
 * @ntb:	NTB device context.
 *
 * Read the local doorbell register, and return the bits that are set.
 *
 * Return: The bits currently set in the local doorbell register.
 */
static inline u64 ntb_db_read(struct ntb_dev *ntb)
{
	return ntb->ops->db_read(ntb);
}

/**
 * ntb_db_set() - set bits in the local doorbell register
 * @ntb:	NTB device context.
 * @db_bits:	Doorbell bits to set.
 *
 * Set bits in the local doorbell register, which may generate a local doorbell
 * interrupt.  Bits that were already set must remain set.
 *
 * This is unusual, and hardware may not support it.
 *
 * Return: Zero on success, otherwise an error number.
 */
static inline int ntb_db_set(struct ntb_dev *ntb, u64 db_bits)
{
	if (!ntb->ops->db_set)
		return -EINVAL;

	return ntb->ops->db_set(ntb, db_bits);
}

/**
 * ntb_db_clear() - clear bits in the local doorbell register
 * @ntb:	NTB device context.
 * @db_bits:	Doorbell bits to clear.
 *
 * Clear bits in the local doorbell register, arming the bits for the next
 * doorbell.
 *
 * Return: Zero on success, otherwise an error number.
 */
static inline int ntb_db_clear(struct ntb_dev *ntb, u64 db_bits)
{
	return ntb->ops->db_clear(ntb, db_bits);
}

/**
 * ntb_db_read_mask() - read the local doorbell mask
 * @ntb:	NTB device context.
 *
 * Read the local doorbell mask register, and return the bits that are set.
 *
 * This is unusual, though hardware is likely to support it.
 *
 * Return: The bits currently set in the local doorbell mask register.
 */
static inline u64 ntb_db_read_mask(struct ntb_dev *ntb)
{
	if (!ntb->ops->db_read_mask)
		return 0;

	return ntb->ops->db_read_mask(ntb);
}

/**
 * ntb_db_set_mask() - set bits in the local doorbell mask
 * @ntb:	NTB device context.
 * @db_bits:	Doorbell mask bits to set.
 *
 * Set bits in the local doorbell mask register, preventing doorbell interrupts
 * from being generated for those doorbell bits.  Bits that were already set
 * must remain set.
 *
 * Return: Zero on success, otherwise an error number.
 */
static inline int ntb_db_set_mask(struct ntb_dev *ntb, u64 db_bits)
{
	return ntb->ops->db_set_mask(ntb, db_bits);
}

/**
 * ntb_db_clear_mask() - clear bits in the local doorbell mask
 * @ntb:	NTB device context.
 * @db_bits:	Doorbell bits to clear.
 *
 * Clear bits in the local doorbell mask register, allowing doorbell interrupts
 * from being generated for those doorbell bits.  If a doorbell bit is already
 * set at the time the mask is cleared, and the corresponding mask bit is
 * changed from set to clear, then the ntb driver must ensure that
 * ntb_db_event() is called.  If the hardware does not generate the interrupt
 * on clearing the mask bit, then the driver must call ntb_db_event() anyway.
 *
 * Return: Zero on success, otherwise an error number.
 */
static inline int ntb_db_clear_mask(struct ntb_dev *ntb, u64 db_bits)
{
	return ntb->ops->db_clear_mask(ntb, db_bits);
}

/**
 * ntb_peer_db_addr() - address and size of the peer doorbell register
 * @ntb:	NTB device context.
 * @db_addr:	OUT - The address of the peer doorbell register.
 * @db_size:	OUT - The number of bytes to write the peer doorbell register.
 *
 * Return the address of the peer doorbell register.  This may be used, for
 * example, by drivers that offload memory copy operations to a dma engine.
 * The drivers may wish to ring the peer doorbell at the completion of memory
 * copy operations.  For efficiency, and to simplify ordering of operations
 * between the dma memory copies and the ringing doorbell, the driver may
 * append one additional dma memory copy with the doorbell register as the
 * destination, after the memory copy operations.
 *
 * Return: Zero on success, otherwise an error number.
 */
static inline int ntb_peer_db_addr(struct ntb_dev *ntb,
				   phys_addr_t *db_addr,
				   resource_size_t *db_size)
{
	if (!ntb->ops->peer_db_addr)
		return -EINVAL;

	return ntb->ops->peer_db_addr(ntb, db_addr, db_size);
}

/**
 * ntb_peer_db_read() - read the peer doorbell register
 * @ntb:	NTB device context.
 *
 * Read the peer doorbell register, and return the bits that are set.
 *
 * This is unusual, and hardware may not support it.
 *
 * Return: The bits currently set in the peer doorbell register.
 */
static inline u64 ntb_peer_db_read(struct ntb_dev *ntb)
{
	if (!ntb->ops->peer_db_read)
		return 0;

	return ntb->ops->peer_db_read(ntb);
}

/**
 * ntb_peer_db_set() - set bits in the peer doorbell register
 * @ntb:	NTB device context.
 * @db_bits:	Doorbell bits to set.
 *
 * Set bits in the peer doorbell register, which may generate a peer doorbell
 * interrupt.  Bits that were already set must remain set.
 *
 * Return: Zero on success, otherwise an error number.
 */
static inline int ntb_peer_db_set(struct ntb_dev *ntb, u64 db_bits)
{
	return ntb->ops->peer_db_set(ntb, db_bits);
}

/**
 * ntb_peer_db_clear() - clear bits in the peer doorbell register
 * @ntb:	NTB device context.
 * @db_bits:	Doorbell bits to clear.
 *
 * Clear bits in the peer doorbell register, arming the bits for the next
 * doorbell.
 *
 * This is unusual, and hardware may not support it.
 *
 * Return: Zero on success, otherwise an error number.
 */
static inline int ntb_peer_db_clear(struct ntb_dev *ntb, u64 db_bits)
{
	if (!ntb->ops->db_clear)
		return -EINVAL;

	return ntb->ops->peer_db_clear(ntb, db_bits);
}

/**
 * ntb_peer_db_read_mask() - read the peer doorbell mask
 * @ntb:	NTB device context.
 *
 * Read the peer doorbell mask register, and return the bits that are set.
 *
 * This is unusual, and hardware may not support it.
 *
 * Return: The bits currently set in the peer doorbell mask register.
 */
static inline u64 ntb_peer_db_read_mask(struct ntb_dev *ntb)
{
	if (!ntb->ops->db_read_mask)
		return 0;

	return ntb->ops->peer_db_read_mask(ntb);
}

/**
 * ntb_peer_db_set_mask() - set bits in the peer doorbell mask
 * @ntb:	NTB device context.
 * @db_bits:	Doorbell mask bits to set.
 *
 * Set bits in the peer doorbell mask register, preventing doorbell interrupts
 * from being generated for those doorbell bits.  Bits that were already set
 * must remain set.
 *
 * This is unusual, and hardware may not support it.
 *
 * Return: Zero on success, otherwise an error number.
 */
static inline int ntb_peer_db_set_mask(struct ntb_dev *ntb, u64 db_bits)
{
	if (!ntb->ops->db_set_mask)
		return -EINVAL;

	return ntb->ops->peer_db_set_mask(ntb, db_bits);
}

/**
 * ntb_peer_db_clear_mask() - clear bits in the peer doorbell mask
 * @ntb:	NTB device context.
 * @db_bits:	Doorbell bits to clear.
 *
 * Clear bits in the peer doorbell mask register, allowing doorbell interrupts
 * from being generated for those doorbell bits.  If the hardware does not
 * generate the interrupt on clearing the mask bit, then the driver should not
 * implement this function!
 *
 * This is unusual, and hardware may not support it.
 *
 * Return: Zero on success, otherwise an error number.
 */
static inline int ntb_peer_db_clear_mask(struct ntb_dev *ntb, u64 db_bits)
{
	if (!ntb->ops->db_clear_mask)
		return -EINVAL;

	return ntb->ops->peer_db_clear_mask(ntb, db_bits);
}

/**
 * ntb_spad_is_unsafe() - check if it is safe to use the hardware scratchpads
 * @ntb:	NTB device context.
 *
 * It is possible for some ntb hardware to be affected by errata.  Hardware
 * drivers can advise clients to avoid using scratchpads.  Clients may ignore
 * this advice, though caution is recommended.
 *
 * Return: Zero if it is safe to use scratchpads, or One if it is not safe.
 */
static inline int ntb_spad_is_unsafe(struct ntb_dev *ntb)
{
	if (!ntb->ops->spad_is_unsafe)
		return 0;

	return ntb->ops->spad_is_unsafe(ntb);
}

/**
 * ntb_spad_count() - get the number of scratchpads
 * @ntb:	NTB device context.
 *
 * Hardware and topology may support a different number of scratchpads.
 * Although it must be the same for all ports per NTB device.
 *
 * Return: the number of scratchpads.
 */
static inline int ntb_spad_count(struct ntb_dev *ntb)
{
	if (!ntb->ops->spad_count)
		return 0;

	return ntb->ops->spad_count(ntb);
}

/**
 * ntb_spad_read() - read the local scratchpad register
 * @ntb:	NTB device context.
 * @sidx:	Scratchpad index.
 *
 * Read the local scratchpad register, and return the value.
 *
 * Return: The value of the local scratchpad register.
 */
static inline u32 ntb_spad_read(struct ntb_dev *ntb, int sidx)
{
	if (!ntb->ops->spad_read)
		return ~(u32)0;

	return ntb->ops->spad_read(ntb, sidx);
}

/**
 * ntb_spad_write() - write the local scratchpad register
 * @ntb:	NTB device context.
 * @sidx:	Scratchpad index.
 * @val:	Scratchpad value.
 *
 * Write the value to the local scratchpad register.
 *
 * Return: Zero on success, otherwise an error number.
 */
static inline int ntb_spad_write(struct ntb_dev *ntb, int sidx, u32 val)
{
	if (!ntb->ops->spad_write)
		return -EINVAL;

	return ntb->ops->spad_write(ntb, sidx, val);
}

/**
 * ntb_peer_spad_addr() - address of the peer scratchpad register
 * @ntb:	NTB device context.
 * @pidx:	Port index of peer device.
 * @sidx:	Scratchpad index.
 * @spad_addr:	OUT - The address of the peer scratchpad register.
 *
 * Return the address of the peer doorbell register.  This may be used, for
 * example, by drivers that offload memory copy operations to a dma engine.
 *
 * Return: Zero on success, otherwise an error number.
 */
static inline int ntb_peer_spad_addr(struct ntb_dev *ntb, int pidx, int sidx,
				     phys_addr_t *spad_addr)
{
	if (!ntb->ops->peer_spad_addr)
		return -EINVAL;

	return ntb->ops->peer_spad_addr(ntb, pidx, sidx, spad_addr);
}

/**
 * ntb_peer_spad_read() - read the peer scratchpad register
 * @ntb:	NTB device context.
 * @pidx:	Port index of peer device.
 * @sidx:	Scratchpad index.
 *
 * Read the peer scratchpad register, and return the value.
 *
 * Return: The value of the local scratchpad register.
 */
static inline u32 ntb_peer_spad_read(struct ntb_dev *ntb, int pidx, int sidx)
{
	if (!ntb->ops->peer_spad_read)
		return ~(u32)0;

	return ntb->ops->peer_spad_read(ntb, pidx, sidx);
}

/**
 * ntb_peer_spad_write() - write the peer scratchpad register
 * @ntb:	NTB device context.
 * @pidx:	Port index of peer device.
 * @sidx:	Scratchpad index.
 * @val:	Scratchpad value.
 *
 * Write the value to the peer scratchpad register.
 *
 * Return: Zero on success, otherwise an error number.
 */
static inline int ntb_peer_spad_write(struct ntb_dev *ntb, int pidx, int sidx,
				      u32 val)
{
	if (!ntb->ops->peer_spad_write)
		return -EINVAL;

	return ntb->ops->peer_spad_write(ntb, pidx, sidx, val);
}

/**
 * ntb_msg_count() - get the number of message registers
 * @ntb:	NTB device context.
 *
 * Hardware may support a different number of message registers.
 *
 * Return: the number of message registers.
 */
static inline int ntb_msg_count(struct ntb_dev *ntb)
{
	if (!ntb->ops->msg_count)
		return 0;

	return ntb->ops->msg_count(ntb);
}

/**
 * ntb_msg_inbits() - get a bitfield of inbound message registers status
 * @ntb:	NTB device context.
 *
 * The method returns the bitfield of status and mask registers, which related
 * to inbound message registers.
 *
 * Return: bitfield of inbound message registers.
 */
static inline u64 ntb_msg_inbits(struct ntb_dev *ntb)
{
	if (!ntb->ops->msg_inbits)
		return 0;

	return ntb->ops->msg_inbits(ntb);
}

/**
 * ntb_msg_outbits() - get a bitfield of outbound message registers status
 * @ntb:	NTB device context.
 *
 * The method returns the bitfield of status and mask registers, which related
 * to outbound message registers.
 *
 * Return: bitfield of outbound message registers.
 */
static inline u64 ntb_msg_outbits(struct ntb_dev *ntb)
{
	if (!ntb->ops->msg_outbits)
		return 0;

	return ntb->ops->msg_outbits(ntb);
}

/**
 * ntb_msg_read_sts() - read the message registers status
 * @ntb:	NTB device context.
 *
 * Read the status of message register. Inbound and outbound message registers
 * related bits can be filtered by masks retrieved from ntb_msg_inbits() and
 * ntb_msg_outbits().
 *
 * Return: status bits of message registers
 */
static inline u64 ntb_msg_read_sts(struct ntb_dev *ntb)
{
	if (!ntb->ops->msg_read_sts)
		return 0;

	return ntb->ops->msg_read_sts(ntb);
}

/**
 * ntb_msg_clear_sts() - clear status bits of message registers
 * @ntb:	NTB device context.
 * @sts_bits:	Status bits to clear.
 *
 * Clear bits in the status register.
 *
 * Return: Zero on success, otherwise a negative error number.
 */
static inline int ntb_msg_clear_sts(struct ntb_dev *ntb, u64 sts_bits)
{
	if (!ntb->ops->msg_clear_sts)
		return -EINVAL;

	return ntb->ops->msg_clear_sts(ntb, sts_bits);
}

/**
 * ntb_msg_set_mask() - set mask of message register status bits
 * @ntb:	NTB device context.
 * @mask_bits:	Mask bits.
 *
 * Mask the message registers status bits from raising the message event.
 *
 * Return: Zero on success, otherwise a negative error number.
 */
static inline int ntb_msg_set_mask(struct ntb_dev *ntb, u64 mask_bits)
{
	if (!ntb->ops->msg_set_mask)
		return -EINVAL;

	return ntb->ops->msg_set_mask(ntb, mask_bits);
}

/**
 * ntb_msg_clear_mask() - clear message registers mask
 * @ntb:	NTB device context.
 * @mask_bits:	Mask bits to clear.
 *
 * Clear bits in the message events mask register.
 *
 * Return: Zero on success, otherwise a negative error number.
 */
static inline int ntb_msg_clear_mask(struct ntb_dev *ntb, u64 mask_bits)
{
	if (!ntb->ops->msg_clear_mask)
		return -EINVAL;

	return ntb->ops->msg_clear_mask(ntb, mask_bits);
}

/**
 * ntb_msg_read() - read inbound message register with specified index
 * @ntb:	NTB device context.
 * @pidx:	OUT - Port index of peer device a message retrieved from
 * @midx:	Message register index
 *
 * Read data from the specified message register. Source port index of a
 * message is retrieved as well.
 *
 * Return: The value of the inbound message register.
 */
static inline u32 ntb_msg_read(struct ntb_dev *ntb, int *pidx, int midx)
{
	if (!ntb->ops->msg_read)
		return ~(u32)0;

	return ntb->ops->msg_read(ntb, pidx, midx);
}

/**
 * ntb_peer_msg_write() - write data to the specified peer message register
 * @ntb:	NTB device context.
 * @pidx:	Port index of peer device a message being sent to
 * @midx:	Message register index
 * @msg:	Data to send
 *
 * Send data to a specified peer device using the defined message register.
 * Message event can be raised if the midx registers isn't empty while
 * calling this method and the corresponding interrupt isn't masked.
 *
 * Return: Zero on success, otherwise a negative error number.
 */
static inline int ntb_peer_msg_write(struct ntb_dev *ntb, int pidx, int midx,
				     u32 msg)
{
	if (!ntb->ops->peer_msg_write)
		return -EINVAL;

	return ntb->ops->peer_msg_write(ntb, pidx, midx, msg);
}

#endif<|MERGE_RESOLUTION|>--- conflicted
+++ resolved
@@ -71,10 +71,7 @@
  * @NTB_TOPO_B2B_USD:	On primary side of local ntb upstream of remote ntb.
  * @NTB_TOPO_B2B_DSD:	On primary side of local ntb downstream of remote ntb.
  * @NTB_TOPO_SWITCH:	Connected via a switch which supports ntb.
-<<<<<<< HEAD
-=======
  * @NTB_TOPO_CROSSLINK: Connected via two symmetric switchecs
->>>>>>> 661e50bc
  */
 enum ntb_topo {
 	NTB_TOPO_NONE = -1,
@@ -83,10 +80,7 @@
 	NTB_TOPO_B2B_USD,
 	NTB_TOPO_B2B_DSD,
 	NTB_TOPO_SWITCH,
-<<<<<<< HEAD
-=======
 	NTB_TOPO_CROSSLINK,
->>>>>>> 661e50bc
 };
 
 static inline int ntb_topo_is_b2b(enum ntb_topo topo)
@@ -102,14 +96,6 @@
 static inline char *ntb_topo_string(enum ntb_topo topo)
 {
 	switch (topo) {
-<<<<<<< HEAD
-	case NTB_TOPO_NONE:	return "NTB_TOPO_NONE";
-	case NTB_TOPO_PRI:	return "NTB_TOPO_PRI";
-	case NTB_TOPO_SEC:	return "NTB_TOPO_SEC";
-	case NTB_TOPO_B2B_USD:	return "NTB_TOPO_B2B_USD";
-	case NTB_TOPO_B2B_DSD:	return "NTB_TOPO_B2B_DSD";
-	case NTB_TOPO_SWITCH:	return "NTB_TOPO_SWITCH";
-=======
 	case NTB_TOPO_NONE:		return "NTB_TOPO_NONE";
 	case NTB_TOPO_PRI:		return "NTB_TOPO_PRI";
 	case NTB_TOPO_SEC:		return "NTB_TOPO_SEC";
@@ -117,7 +103,6 @@
 	case NTB_TOPO_B2B_DSD:		return "NTB_TOPO_B2B_DSD";
 	case NTB_TOPO_SWITCH:		return "NTB_TOPO_SWITCH";
 	case NTB_TOPO_CROSSLINK:	return "NTB_TOPO_CROSSLINK";
->>>>>>> 661e50bc
 	}
 	return "NTB_TOPO_INVALID";
 }
@@ -782,11 +767,7 @@
 				   resource_size_t *size_align,
 				   resource_size_t *size_max)
 {
-<<<<<<< HEAD
-	if (!(ntb_link_is_up(ntb, NULL, NULL) & (1 << pidx)))
-=======
 	if (!(ntb_link_is_up(ntb, NULL, NULL) & BIT_ULL(pidx)))
->>>>>>> 661e50bc
 		return -ENOTCONN;
 
 	return ntb->ops->mw_get_align(ntb, pidx, widx, addr_align, size_align,
